package main

import (
	"context"
	"errors"
	"fmt"
	"os"
	"strings"

	"github.com/AlecAivazis/survey/v2"
	"github.com/fatih/camelcase"
	"github.com/github/ghcs/cmd/ghcs/output"
	"github.com/github/ghcs/internal/api"
	"github.com/github/ghcs/internal/codespaces"
	"github.com/spf13/cobra"
)

type createOptions struct {
	repo       string
	branch     string
	machine    string
	showStatus bool
}

func newCreateCmd() *cobra.Command {
	opts := &createOptions{}

	createCmd := &cobra.Command{
		Use:   "create",
		Short: "Create a codespace",
		Args:  cobra.NoArgs,
		RunE: func(cmd *cobra.Command, args []string) error {
			return create(opts)
		},
	}

	createCmd.Flags().StringVarP(&opts.repo, "repo", "r", "", "repository name with owner: user/repo")
	createCmd.Flags().StringVarP(&opts.branch, "branch", "b", "", "repository branch")
	createCmd.Flags().StringVarP(&opts.machine, "machine", "m", "", "hardware specifications for the VM")
	createCmd.Flags().BoolVarP(&opts.showStatus, "status", "s", false, "show status of post-create command and dotfiles")

	return createCmd
}

func init() {
	rootCmd.AddCommand(newCreateCmd())
}

func create(opts *createOptions) error {
	ctx := context.Background()
	apiClient := api.New(os.Getenv("GITHUB_TOKEN"))
	locationCh := getLocation(ctx, apiClient)
	userCh := getUser(ctx, apiClient)
	log := output.NewLogger(os.Stdout, os.Stderr, false)

	repo, err := getRepoName(opts.repo)
	if err != nil {
		return fmt.Errorf("error getting repository name: %w", err)
	}
	branch, err := getBranchName(opts.branch)
	if err != nil {
		return fmt.Errorf("error getting branch name: %w", err)
	}

	repository, err := apiClient.GetRepository(ctx, repo)
	if err != nil {
		return fmt.Errorf("error getting repository: %w", err)
	}

	locationResult := <-locationCh
	if locationResult.Err != nil {
		return fmt.Errorf("error getting codespace region location: %w", locationResult.Err)
	}

	userResult := <-userCh
	if userResult.Err != nil {
		return fmt.Errorf("error getting codespace user: %w", userResult.Err)
	}

	machine, err := getMachineName(ctx, opts.machine, userResult.User, repository, branch, locationResult.Location, apiClient)
	if err != nil {
		return fmt.Errorf("error getting machine type: %w", err)
	}
	if machine == "" {
		return errors.New("There are no available machine types for this repository")
	}

	log.Println("Creating your codespace...")

	codespace, err := apiClient.CreateCodespace(ctx, userResult.User, repository, machine, branch, locationResult.Location)
	if err != nil {
		return fmt.Errorf("error creating codespace: %w", err)
	}

	if opts.showStatus {
		if err := showStatus(ctx, log, apiClient, userResult.User, codespace); err != nil {
			return fmt.Errorf("show status: %w", err)
		}
	}

	log.Printf("Codespace created: ")

	fmt.Fprintln(os.Stdout, codespace.Name)

	return nil
}

// showStatus polls the codespace for a list of post create states and their status. It will keep polling
// until all states have finished. Once all states have finished, we poll once more to check if any new
// states have been introduced and stop polling otherwise.
func showStatus(ctx context.Context, log *output.Logger, apiClient *api.API, user *api.User, codespace *api.Codespace) error {
	var lastState codespaces.PostCreateState
	var breakNextState bool

	finishedStates := make(map[string]bool)
	ctx, stopPolling := context.WithCancel(ctx)
	defer stopPolling()

	poller := func(states []codespaces.PostCreateState) {
		var inProgress bool
		for _, state := range states {
			if _, found := finishedStates[state.Name]; found {
				continue // skip this state as we've processed it already
			}

			if state.Name != lastState.Name {
				log.Print(state.Name)

				if state.Status == codespaces.PostCreateStateRunning {
					inProgress = true
					lastState = state
					log.Print("...")
					break
				}

				finishedStates[state.Name] = true
				log.Println("..." + state.Status)
			} else {
				if state.Status == codespaces.PostCreateStateRunning {
					inProgress = true
					log.Print(".")
					break
				}

				finishedStates[state.Name] = true
				log.Println(state.Status)
				lastState = codespaces.PostCreateState{} // reset the value
			}
		}

		if !inProgress {
			if breakNextState {
				stopPolling()
				return
			}
			breakNextState = true
		}
	}

<<<<<<< HEAD
	if err := codespaces.PollPostCreateStates(ctx, log, apiClient, user, codespace, poller); err != nil {
		return fmt.Errorf("failed to poll state changes from codespace: %w", err)
=======
	err := codespaces.PollPostCreateStates(ctx, log, apiClient, user, codespace, poller)
	if err != nil {
		if errors.Is(err, context.Canceled) && breakNextState {
			return nil // we cancelled the context to stop polling, we can ignore the error
		}

		return fmt.Errorf("failed to poll state changes from codespace: %v", err)
>>>>>>> 10ad8548
	}

	return nil
}

type getUserResult struct {
	User *api.User
	Err  error
}

// getUser fetches the user record associated with the GITHUB_TOKEN
func getUser(ctx context.Context, apiClient *api.API) <-chan getUserResult {
	ch := make(chan getUserResult)
	go func() {
		user, err := apiClient.GetUser(ctx)
		ch <- getUserResult{user, err}
	}()
	return ch
}

type locationResult struct {
	Location string
	Err      error
}

// getLocation fetches the closest Codespace datacenter region/location to the user.
func getLocation(ctx context.Context, apiClient *api.API) <-chan locationResult {
	ch := make(chan locationResult)
	go func() {
		location, err := apiClient.GetCodespaceRegionLocation(ctx)
		ch <- locationResult{location, err}
	}()
	return ch
}

// getRepoName prompts the user for the name of the repository, or returns the repository if non-empty.
func getRepoName(repo string) (string, error) {
	if repo != "" {
		return repo, nil
	}

	repoSurvey := []*survey.Question{
		{
			Name:     "repository",
			Prompt:   &survey.Input{Message: "Repository:"},
			Validate: survey.Required,
		},
	}
	err := ask(repoSurvey, &repo)
	return repo, err
}

// getBranchName prompts the user for the name of the branch, or returns the branch if non-empty.
func getBranchName(branch string) (string, error) {
	if branch != "" {
		return branch, nil
	}

	branchSurvey := []*survey.Question{
		{
			Name:     "branch",
			Prompt:   &survey.Input{Message: "Branch:"},
			Validate: survey.Required,
		},
	}
	err := ask(branchSurvey, &branch)
	return branch, err
}

// getMachineName prompts the user to select the machine type, or validates the machine if non-empty.
func getMachineName(ctx context.Context, machine string, user *api.User, repo *api.Repository, branch, location string, apiClient *api.API) (string, error) {
	skus, err := apiClient.GetCodespacesSKUs(ctx, user, repo, branch, location)
	if err != nil {
		return "", fmt.Errorf("error requesting machine instance types: %w", err)
	}

	// if user supplied a machine type, it must be valid
	// if no machine type was supplied, we don't error if there are no machine types for the current repo
	if machine != "" {
		for _, sku := range skus {
			if machine == sku.Name {
				return machine, nil
			}
		}

		availableSKUs := make([]string, len(skus))
		for i := 0; i < len(skus); i++ {
			availableSKUs[i] = skus[i].Name
		}

		return "", fmt.Errorf("there is no such machine for the repository: %s\nAvailable machines: %v", machine, availableSKUs)
	} else if len(skus) == 0 {
		return "", nil
	}

	if len(skus) == 1 {
		return skus[0].Name, nil // VS Code does not prompt for SKU if there is only one, this makes us consistent with that behavior
	}

	skuNames := make([]string, 0, len(skus))
	skuByName := make(map[string]*api.SKU)
	for _, sku := range skus {
		nameParts := camelcase.Split(sku.Name)
		machineName := strings.Title(strings.ToLower(nameParts[0]))
		skuName := fmt.Sprintf("%s - %s", machineName, sku.DisplayName)
		skuNames = append(skuNames, skuName)
		skuByName[skuName] = sku
	}

	skuSurvey := []*survey.Question{
		{
			Name: "sku",
			Prompt: &survey.Select{
				Message: "Choose Machine Type:",
				Options: skuNames,
				Default: skuNames[0],
			},
			Validate: survey.Required,
		},
	}

	var skuAnswers struct{ SKU string }
	if err := ask(skuSurvey, &skuAnswers); err != nil {
		return "", fmt.Errorf("error getting SKU: %w", err)
	}

	sku := skuByName[skuAnswers.SKU]
	machine = sku.Name

	return machine, nil
}<|MERGE_RESOLUTION|>--- conflicted
+++ resolved
@@ -157,18 +157,13 @@
 		}
 	}
 
-<<<<<<< HEAD
-	if err := codespaces.PollPostCreateStates(ctx, log, apiClient, user, codespace, poller); err != nil {
-		return fmt.Errorf("failed to poll state changes from codespace: %w", err)
-=======
 	err := codespaces.PollPostCreateStates(ctx, log, apiClient, user, codespace, poller)
 	if err != nil {
 		if errors.Is(err, context.Canceled) && breakNextState {
 			return nil // we cancelled the context to stop polling, we can ignore the error
 		}
 
-		return fmt.Errorf("failed to poll state changes from codespace: %v", err)
->>>>>>> 10ad8548
+		return fmt.Errorf("failed to poll state changes from codespace: %w", err)
 	}
 
 	return nil

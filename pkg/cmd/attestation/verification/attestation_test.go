--- conflicted
+++ resolved
@@ -88,7 +88,6 @@
 		require.Nil(t, attestations)
 	})
 
-<<<<<<< HEAD
 	t.Run("with non-existent bundle file and JSON file", func(t *testing.T) {
 		path := "../test/data/not-found-bundle.json"
 		attestations, err := GetLocalAttestations(path)
@@ -103,7 +102,8 @@
 
 		require.ErrorContains(t, err, "bundles could not be loaded from JSON lines file")
 		require.Nil(t, attestations)
-=======
+	})
+
 	t.Run("with missing verification material", func(t *testing.T) {
 		path := "../test/data/github_provenance_demo-0.0.12-py3-none-any-bundle-missing-verification-material.jsonl"
 		_, err := GetLocalAttestations(path)
@@ -114,7 +114,6 @@
 		path := "../test/data/github_provenance_demo-0.0.12-py3-none-any-bundle-missing-cert.jsonl"
 		_, err := GetLocalAttestations(path)
 		require.ErrorContains(t, err, "missing bundle content")
->>>>>>> 78c1d00e
 	})
 }
 

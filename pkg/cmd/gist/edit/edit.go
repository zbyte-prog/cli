--- conflicted
+++ resolved
@@ -108,15 +108,12 @@
 	if gistID == "" {
 		cs := opts.IO.ColorScheme()
 		if gistID == "" {
-<<<<<<< HEAD
 			if !opts.IO.CanPrompt() {
 				return cmdutil.FlagErrorf("gist ID or URL required when not running interactively")
 			}
 
-			gistID, err = shared.PromptGists(opts.Prompter, client, host, cs)
-=======
 			gist, err := shared.PromptGists(opts.Prompter, client, host, cs)
->>>>>>> 82880111
+
 			if err != nil {
 				return err
 			}
